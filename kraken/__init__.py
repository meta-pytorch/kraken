<<<<<<< HEAD
from . import all_reduce
from . import all_reduce_fusion
from . import _logging

__all__ = ["all_reduce", "all_reduce_fusion", "_logging"]
=======
from . import _logging, all_gather, all_reduce

__all__ = ["_logging", "all_gather", "all_reduce"]
>>>>>>> 33e55f11
<|MERGE_RESOLUTION|>--- conflicted
+++ resolved
@@ -1,11 +1,3 @@
-<<<<<<< HEAD
-from . import all_reduce
-from . import all_reduce_fusion
-from . import _logging
+from . import _logging, all_gather, all_reduce, all_reduce_fusion
 
-__all__ = ["all_reduce", "all_reduce_fusion", "_logging"]
-=======
-from . import _logging, all_gather, all_reduce
-
-__all__ = ["_logging", "all_gather", "all_reduce"]
->>>>>>> 33e55f11
+__all__ = ["_logging", "all_gather", "all_reduce", "all_reduce_fusion"]