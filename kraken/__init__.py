--- conflicted
+++ resolved
@@ -1,12 +1,3 @@
-from . import all_reduce
-<<<<<<< HEAD
-from . import all_reduce_fusion
-from . import _logging
+from . import _logging, all_gather, all_reduce, all_reduce_fusion
 
-__all__ = ["all_reduce", "all_reduce_fusion", "_logging"]
-=======
-from . import all_gather
-from . import _logging
-
-__all__ = ["all_reduce", "all_gather", "_logging"]
->>>>>>> 8f1319fb
+__all__ = ["_logging", "all_gather", "all_reduce", "all_reduce_fusion"]